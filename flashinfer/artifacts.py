--- conflicted
+++ resolved
@@ -70,11 +70,7 @@
 
 
 class ArtifactPath:
-<<<<<<< HEAD
-    TRTLLM_GEN_FMHA: str = "9ef9e6243df03ab2c3fca1f0398a38cf1011d1e1/fmha/trtllm-gen/"
-=======
     TRTLLM_GEN_FMHA: str = "7206d64e67f4c8949286246d6e2e07706af5d223/fmha/trtllm-gen/"
->>>>>>> ecd6648e
     TRTLLM_GEN_BMM: str = (
         "9ef9e6243df03ab2c3fca1f0398a38cf1011d1e1/batched_gemm-45beda1-7bdba93/"
     )
@@ -87,11 +83,7 @@
 
 class MetaInfoHash:
     TRTLLM_GEN_FMHA: str = (
-<<<<<<< HEAD
-        "875f50e8f466120b1a59b94397835b86fad785942b4036823230465bc618b919"
-=======
         "2f605255e71d673768f5bece66dde9e2e9f4c873347bfe8fefcffbf86a3c847d"
->>>>>>> ecd6648e
     )
     TRTLLM_GEN_BMM: str = (
         "9490085267aed30a387bfff024a0605e1ca4d39dfe06a5abc159d7d7e129bdf4"
